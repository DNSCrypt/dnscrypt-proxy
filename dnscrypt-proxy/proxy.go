package main

import (
	crypto_rand "crypto/rand"
	"encoding/binary"
	"net"
	"os"
	"sync/atomic"
	"time"

	"github.com/jedisct1/dlog"
	clocksmith "github.com/jedisct1/go-clocksmith"
	stamps "github.com/jedisct1/go-dnsstamps"
	"github.com/miekg/dns"
	"golang.org/x/crypto/curve25519"
)

type Proxy struct {
<<<<<<< HEAD
	userName                     string
	child                        bool
	proxyPublicKey               [32]byte
	proxySecretKey               [32]byte
	ephemeralKeys                bool
	questionSizeEstimator        QuestionSizeEstimator
	serversInfo                  ServersInfo
	timeout                      time.Duration
	certRefreshDelay             time.Duration
	certRefreshDelayAfterFailure time.Duration
	certIgnoreTimestamp          bool
	mainProto                    string
	listenAddresses              []string
	daemonize                    bool
	registeredServers            []RegisteredServer
	pluginBlockIPv6              bool
	cache                        bool
	cacheSize                    int
	cacheNegMinTTL               uint32
	cacheNegMaxTTL               uint32
	cacheMinTTL                  uint32
	cacheMaxTTL                  uint32
	queryLogFile                 string
	queryLogFormat               string
	queryLogIgnoredQtypes        []string
	nxLogFile                    string
	nxLogFormat                  string
	blockNameFile                string
	whitelistNameFile            string
	blockNameLogFile             string
	whitelistNameLogFile         string
	blockNameFormat              string
	whitelistNameFormat          string
	blockIPFile                  string
	blockIPLogFile               string
	blockIPFormat                string
	forwardFile                  string
	cloakFile                    string
	pluginsGlobals               PluginsGlobals
	urlsToPrefetch               []URLToPrefetch
	clientsCount                 uint32
	maxClients                   uint32
	xTransport                   *XTransport
	allWeeklyRanges              *map[string]WeeklyRanges
	logMaxSize                   int
	logMaxAge                    int
	logMaxBackups                int
	refusedCodeInResponses       bool
	showCerts                    bool
	dns64Prefixes                []string
	dns64Resolvers               []string
=======
	udpListeners                   []*net.UDPConn
	tcpListeners                   []*net.TCPListener
	localDoHListeners              []*net.TCPListener
	userName                       string
	child                          bool
	proxyPublicKey                 [32]byte
	proxySecretKey                 [32]byte
	ephemeralKeys                  bool
	questionSizeEstimator          QuestionSizeEstimator
	serversInfo                    ServersInfo
	timeout                        time.Duration
	certRefreshDelay               time.Duration
	certRefreshDelayAfterFailure   time.Duration
	certIgnoreTimestamp            bool
	mainProto                      string
	listenAddresses                []string
	localDoHListenAddresses        []string
	localDoHPath                   string
	localDoHCertFile               string
	localDoHCertKeyFile            string
	daemonize                      bool
	registeredServers              []RegisteredServer
	registeredRelays               []RegisteredServer
	pluginBlockIPv6                bool
	pluginBlockUnqualified         bool
	pluginBlockUndelegated         bool
	cache                          bool
	cacheSize                      int
	cacheNegMinTTL                 uint32
	cacheNegMaxTTL                 uint32
	cacheMinTTL                    uint32
	cacheMaxTTL                    uint32
	rejectTTL                      uint32
	cloakTTL                       uint32
	queryLogFile                   string
	queryLogFormat                 string
	queryLogIgnoredQtypes          []string
	nxLogFile                      string
	nxLogFormat                    string
	blockNameFile                  string
	whitelistNameFile              string
	blockNameLogFile               string
	whitelistNameLogFile           string
	blockNameFormat                string
	whitelistNameFormat            string
	blockIPFile                    string
	blockIPLogFile                 string
	blockIPFormat                  string
	forwardFile                    string
	cloakFile                      string
	pluginsGlobals                 PluginsGlobals
	sources                        []*Source
	clientsCount                   uint32
	maxClients                     uint32
	xTransport                     *XTransport
	allWeeklyRanges                *map[string]WeeklyRanges
	logMaxSize                     int
	logMaxAge                      int
	logMaxBackups                  int
	blockedQueryResponse           string
	queryMeta                      []string
	routes                         *map[string][]string
	serversBlockingFragments       []string
	showCerts                      bool
	dohCreds                       *map[string]DOHClientCreds
	skipAnonIncompatbibleResolvers bool
	dns64Prefixes                  []string
	dns64Resolvers                 []string
>>>>>>> d9d77cb6
}

func (proxy *Proxy) registerUdpListener(conn *net.UDPConn) {
	proxy.udpListeners = append(proxy.udpListeners, conn)
}

func (proxy *Proxy) registerTcpListener(listener *net.TCPListener) {
	proxy.tcpListeners = append(proxy.tcpListeners, listener)
}

func (proxy *Proxy) registerLocalDoHListener(listener *net.TCPListener) {
	proxy.localDoHListeners = append(proxy.localDoHListeners, listener)
}

func (proxy *Proxy) addDNSListener(listenAddrStr string) {
	listenUDPAddr, err := net.ResolveUDPAddr("udp", listenAddrStr)
	if err != nil {
		dlog.Fatal(err)
	}
	listenTCPAddr, err := net.ResolveTCPAddr("tcp", listenAddrStr)
	if err != nil {
		dlog.Fatal(err)
	}

	// if 'userName' is not set, continue as before
	if len(proxy.userName) <= 0 {
		if err := proxy.udpListenerFromAddr(listenUDPAddr); err != nil {
			dlog.Fatal(err)
		}
		if err := proxy.tcpListenerFromAddr(listenTCPAddr); err != nil {
			dlog.Fatal(err)
		}
		return
	}

	// if 'userName' is set and we are the parent process
	if !proxy.child {
		// parent
		listenerUDP, err := net.ListenUDP("udp", listenUDPAddr)
		if err != nil {
			dlog.Fatal(err)
		}
		listenerTCP, err := net.ListenTCP("tcp", listenTCPAddr)
		if err != nil {
			dlog.Fatal(err)
		}

		fdUDP, err := listenerUDP.File() // On Windows, the File method of UDPConn is not implemented.
		if err != nil {
			dlog.Fatalf("Unable to switch to a different user: %v", err)
		}
		fdTCP, err := listenerTCP.File() // On Windows, the File method of TCPListener is not implemented.
		if err != nil {
			dlog.Fatalf("Unable to switch to a different user: %v", err)
		}
		defer listenerUDP.Close()
		defer listenerTCP.Close()
		FileDescriptors = append(FileDescriptors, fdUDP)
		FileDescriptors = append(FileDescriptors, fdTCP)
		return
	}

	// child
	listenerUDP, err := net.FilePacketConn(os.NewFile(uintptr(3+FileDescriptorNum), "listenerUDP"))
	if err != nil {
		dlog.Fatalf("Unable to switch to a different user: %v", err)
	}
	FileDescriptorNum++

	listenerTCP, err := net.FileListener(os.NewFile(uintptr(3+FileDescriptorNum), "listenerTCP"))
	if err != nil {
		dlog.Fatalf("Unable to switch to a different user: %v", err)
	}
	FileDescriptorNum++

	dlog.Noticef("Now listening to %v [UDP]", listenUDPAddr)
	proxy.registerUdpListener(listenerUDP.(*net.UDPConn))

	dlog.Noticef("Now listening to %v [TCP]", listenAddrStr)
	proxy.registerTcpListener(listenerTCP.(*net.TCPListener))
}

func (proxy *Proxy) addLocalDoHListener(listenAddrStr string) {
	listenTCPAddr, err := net.ResolveTCPAddr("tcp", listenAddrStr)
	if err != nil {
		dlog.Fatal(err)
	}

	// if 'userName' is not set, continue as before
	if len(proxy.userName) <= 0 {
		if err := proxy.localDoHListenerFromAddr(listenTCPAddr); err != nil {
			dlog.Fatal(err)
		}
		return
	}

	// if 'userName' is set and we are the parent process
	if !proxy.child {
		// parent
		listenerTCP, err := net.ListenTCP("tcp", listenTCPAddr)
		if err != nil {
			dlog.Fatal(err)
		}
		fdTCP, err := listenerTCP.File() // On Windows, the File method of TCPListener is not implemented.
		if err != nil {
			dlog.Fatalf("Unable to switch to a different user: %v", err)
		}
		defer listenerTCP.Close()
		FileDescriptors = append(FileDescriptors, fdTCP)
		return
	}

	// child

	listenerTCP, err := net.FileListener(os.NewFile(uintptr(3+FileDescriptorNum), "listenerTCP"))
	if err != nil {
		dlog.Fatalf("Unable to switch to a different user: %v", err)
	}
	FileDescriptorNum++

	proxy.registerLocalDoHListener(listenerTCP.(*net.TCPListener))
	dlog.Noticef("Now listening to https://%v%v [DoH]", listenAddrStr, proxy.localDoHPath)
}

func (proxy *Proxy) StartProxy() {
	proxy.questionSizeEstimator = NewQuestionSizeEstimator()
	if _, err := crypto_rand.Read(proxy.proxySecretKey[:]); err != nil {
		dlog.Fatal(err)
	}
	curve25519.ScalarBaseMult(&proxy.proxyPublicKey, &proxy.proxySecretKey)
	for _, registeredServer := range proxy.registeredServers {
		proxy.serversInfo.registerServer(registeredServer.name, registeredServer.stamp)
	}
	proxy.startAcceptingClients()
	liveServers, err := proxy.serversInfo.refresh(proxy)
	if liveServers > 0 {
		proxy.certIgnoreTimestamp = false
	}
	if proxy.showCerts {
		os.Exit(0)
	}
	if liveServers > 0 {
		dlog.Noticef("dnscrypt-proxy is ready - live servers: %d", liveServers)
		if !proxy.child {
			if err := ServiceManagerReadyNotify(); err != nil {
				dlog.Fatal(err)
			}
		}
	} else if err != nil {
		dlog.Error(err)
		dlog.Notice("dnscrypt-proxy is waiting for at least one server to be reachable")
	}
	go func() {
		for {
			clocksmith.Sleep(PrefetchSources(proxy.xTransport, proxy.sources))
		}
	}()
	if len(proxy.serversInfo.registeredServers) > 0 {
		go func() {
			for {
				delay := proxy.certRefreshDelay
				if liveServers == 0 {
					delay = proxy.certRefreshDelayAfterFailure
				}
				clocksmith.Sleep(delay)
				liveServers, _ = proxy.serversInfo.refresh(proxy)
				if liveServers > 0 {
					proxy.certIgnoreTimestamp = false
				}
			}
		}()
	}
}

func (proxy *Proxy) udpListener(clientPc *net.UDPConn) {
	defer clientPc.Close()
	for {
		buffer := make([]byte, MaxDNSPacketSize-1)
		length, clientAddr, err := clientPc.ReadFrom(buffer)
		if err != nil {
			return
		}
		packet := buffer[:length]
		go func() {
			start := time.Now()
			if !proxy.clientsCountInc() {
				dlog.Warnf("Too many incoming connections (max=%d)", proxy.maxClients)
				return
			}
			defer proxy.clientsCountDec()
			proxy.processIncomingQuery("udp", proxy.mainProto, packet, &clientAddr, clientPc, start)
		}()
	}
}

func (proxy *Proxy) udpListenerFromAddr(listenAddr *net.UDPAddr) error {
	clientPc, err := net.ListenUDP("udp", listenAddr)
	if err != nil {
		return err
	}
	proxy.registerUdpListener(clientPc)
	dlog.Noticef("Now listening to %v [UDP]", listenAddr)
	return nil
}

func (proxy *Proxy) tcpListener(acceptPc *net.TCPListener) {
	defer acceptPc.Close()
	for {
		clientPc, err := acceptPc.Accept()
		if err != nil {
			continue
		}
		go func() {
			start := time.Now()
			defer clientPc.Close()
			if !proxy.clientsCountInc() {
				dlog.Warnf("Too many incoming connections (max=%d)", proxy.maxClients)
				return
			}
			defer proxy.clientsCountDec()
			if err := clientPc.SetDeadline(time.Now().Add(proxy.timeout)); err != nil {
				return
			}
			packet, err := ReadPrefixed(&clientPc)
			if err != nil {
				return
			}
			clientAddr := clientPc.RemoteAddr()
			proxy.processIncomingQuery("tcp", "tcp", packet, &clientAddr, clientPc, start)
		}()
	}
}

func (proxy *Proxy) tcpListenerFromAddr(listenAddr *net.TCPAddr) error {
	acceptPc, err := net.ListenTCP("tcp", listenAddr)
	if err != nil {
		return err
	}
	proxy.registerTcpListener(acceptPc)
	dlog.Noticef("Now listening to %v [TCP]", listenAddr)
	return nil
}

func (proxy *Proxy) localDoHListenerFromAddr(listenAddr *net.TCPAddr) error {
	acceptPc, err := net.ListenTCP("tcp", listenAddr)
	if err != nil {
		return err
	}
	proxy.registerLocalDoHListener(acceptPc)
	dlog.Noticef("Now listening to https://%v%v [DoH]", listenAddr, proxy.localDoHPath)
	return nil
}

func (proxy *Proxy) startAcceptingClients() {
	for _, clientPc := range proxy.udpListeners {
		go proxy.udpListener(clientPc)
	}
	proxy.udpListeners = nil
	for _, acceptPc := range proxy.tcpListeners {
		go proxy.tcpListener(acceptPc)
	}
	proxy.tcpListeners = nil
	for _, acceptPc := range proxy.localDoHListeners {
		go proxy.localDoHListener(acceptPc)
	}
	proxy.localDoHListeners = nil
}

func (proxy *Proxy) prepareForRelay(ip net.IP, port int, encryptedQuery *[]byte) {
	anonymizedDNSHeader := []byte{0xff, 0xff, 0xff, 0xff, 0xff, 0xff, 0xff, 0xff, 0x00, 0x00}
	relayedQuery := append(anonymizedDNSHeader, ip.To16()...)
	var tmp [2]byte
	binary.BigEndian.PutUint16(tmp[0:2], uint16(port))
	relayedQuery = append(relayedQuery, tmp[:]...)
	relayedQuery = append(relayedQuery, *encryptedQuery...)
	*encryptedQuery = relayedQuery
}

func (proxy *Proxy) exchangeWithUDPServer(serverInfo *ServerInfo, sharedKey *[32]byte, encryptedQuery []byte, clientNonce []byte) ([]byte, error) {
	upstreamAddr := serverInfo.UDPAddr
	if serverInfo.RelayUDPAddr != nil {
		upstreamAddr = serverInfo.RelayUDPAddr
	}
	var err error
	var pc net.Conn
	proxyDialer := proxy.xTransport.proxyDialer
	if proxyDialer == nil {
		pc, err = net.DialUDP("udp", nil, upstreamAddr)
	} else {
		pc, err = (*proxyDialer).Dial("udp", upstreamAddr.String())
	}
	if err != nil {
		return nil, err
	}
	defer pc.Close()
	if err := pc.SetDeadline(time.Now().Add(serverInfo.Timeout)); err != nil {
		return nil, err
	}
	if serverInfo.RelayUDPAddr != nil {
		proxy.prepareForRelay(serverInfo.UDPAddr.IP, serverInfo.UDPAddr.Port, &encryptedQuery)
	}
	encryptedResponse := make([]byte, MaxDNSPacketSize)
	for tries := 2; tries > 0; tries-- {
		if _, err := pc.Write(encryptedQuery); err != nil {
			return nil, err
		}
		length, err := pc.Read(encryptedResponse)
		if err == nil {
			encryptedResponse = encryptedResponse[:length]
			break
		}
		dlog.Debugf("[%v] Retry on timeout", serverInfo.Name)
	}
	return proxy.Decrypt(serverInfo, sharedKey, encryptedResponse, clientNonce)
}

func (proxy *Proxy) exchangeWithTCPServer(serverInfo *ServerInfo, sharedKey *[32]byte, encryptedQuery []byte, clientNonce []byte) ([]byte, error) {
	upstreamAddr := serverInfo.TCPAddr
	if serverInfo.RelayUDPAddr != nil {
		upstreamAddr = serverInfo.RelayTCPAddr
	}
	var err error
	var pc net.Conn
	proxyDialer := proxy.xTransport.proxyDialer
	if proxyDialer == nil {
		pc, err = net.DialTCP("tcp", nil, upstreamAddr)
	} else {
		pc, err = (*proxyDialer).Dial("tcp", upstreamAddr.String())
	}
	if err != nil {
		return nil, err
	}
	defer pc.Close()
	if err := pc.SetDeadline(time.Now().Add(serverInfo.Timeout)); err != nil {
		return nil, err
	}
	if serverInfo.RelayTCPAddr != nil {
		proxy.prepareForRelay(serverInfo.TCPAddr.IP, serverInfo.TCPAddr.Port, &encryptedQuery)
	}
	encryptedQuery, err = PrefixWithSize(encryptedQuery)
	if err != nil {
		return nil, err
	}
	if _, err := pc.Write(encryptedQuery); err != nil {
		return nil, err
	}
	encryptedResponse, err := ReadPrefixed(&pc)
	if err != nil {
		return nil, err
	}
	return proxy.Decrypt(serverInfo, sharedKey, encryptedResponse, clientNonce)
}

func (proxy *Proxy) clientsCountInc() bool {
	for {
		count := atomic.LoadUint32(&proxy.clientsCount)
		if count >= proxy.maxClients {
			return false
		}
		if atomic.CompareAndSwapUint32(&proxy.clientsCount, count, count+1) {
			dlog.Debugf("clients count: %d", count+1)
			return true
		}
	}
}

func (proxy *Proxy) clientsCountDec() {
	for {
		if count := atomic.LoadUint32(&proxy.clientsCount); count == 0 || atomic.CompareAndSwapUint32(&proxy.clientsCount, count, count-1) {
			break
		}
	}
}

func (proxy *Proxy) processIncomingQuery(clientProto string, serverProto string, query []byte, clientAddr *net.Addr, clientPc net.Conn, start time.Time) (response []byte) {
	if len(query) < MinDNSPacketSize {
		return
	}
	pluginsState := NewPluginsState(proxy, clientProto, clientAddr, serverProto, start)
	serverName := "-"
	needsEDNS0Padding := false
	serverInfo := proxy.serversInfo.getOne()
	if serverInfo != nil {
		serverName = serverInfo.Name
		needsEDNS0Padding = (serverInfo.Proto == stamps.StampProtoTypeDoH || serverInfo.Proto == stamps.StampProtoTypeTLS)
	}
	query, _ = pluginsState.ApplyQueryPlugins(&proxy.pluginsGlobals, query, needsEDNS0Padding)
	if len(query) < MinDNSPacketSize || len(query) > MaxDNSPacketSize {
		return
	}
	if pluginsState.action == PluginsActionDrop {
		pluginsState.returnCode = PluginsReturnCodeDrop
		pluginsState.ApplyLoggingPlugins(&proxy.pluginsGlobals)
		return
	}
	var err error
	if pluginsState.synthResponse != nil {
		response, err = pluginsState.synthResponse.PackBuffer(response)
		if err != nil {
			pluginsState.returnCode = PluginsReturnCodeParseError
			pluginsState.ApplyLoggingPlugins(&proxy.pluginsGlobals)
			return
		}
	}
	if len(response) == 0 && serverInfo != nil {
		var ttl *uint32
		pluginsState.serverName = serverName
		if serverInfo.Proto == stamps.StampProtoTypeDNSCrypt {
			sharedKey, encryptedQuery, clientNonce, err := proxy.Encrypt(serverInfo, query, serverProto)
			if err != nil && serverProto == "udp" {
				dlog.Debug("Unable to pad for UDP, re-encrypting query for TCP")
				serverProto = "tcp"
				sharedKey, encryptedQuery, clientNonce, err = proxy.Encrypt(serverInfo, query, serverProto)
			}
			if err != nil {
				pluginsState.returnCode = PluginsReturnCodeParseError
				pluginsState.ApplyLoggingPlugins(&proxy.pluginsGlobals)
				return
			}
			serverInfo.noticeBegin(proxy)
			if serverProto == "udp" {
				response, err = proxy.exchangeWithUDPServer(serverInfo, sharedKey, encryptedQuery, clientNonce)
				retryOverTCP := false
				if err == nil && len(response) >= MinDNSPacketSize && response[2]&0x02 == 0x02 {
					retryOverTCP = true
				} else if neterr, ok := err.(net.Error); ok && neterr.Timeout() {
					dlog.Debugf("[%v] Retry over TCP after UDP timeouts", serverName)
					retryOverTCP = true
				}
				if retryOverTCP {
					serverProto = "tcp"
					sharedKey, encryptedQuery, clientNonce, err = proxy.Encrypt(serverInfo, query, serverProto)
					if err != nil {
						pluginsState.returnCode = PluginsReturnCodeParseError
						pluginsState.ApplyLoggingPlugins(&proxy.pluginsGlobals)
						return
					}
					response, err = proxy.exchangeWithTCPServer(serverInfo, sharedKey, encryptedQuery, clientNonce)
				}
			} else {
				response, err = proxy.exchangeWithTCPServer(serverInfo, sharedKey, encryptedQuery, clientNonce)
			}
			if err != nil {
				if stale, ok := pluginsState.sessionData["stale"]; ok {
					dlog.Debug("Serving stale response")
					response, err = (stale.(*dns.Msg)).Pack()
				}
			}
			if err != nil {
				if neterr, ok := err.(net.Error); ok && neterr.Timeout() {
					pluginsState.returnCode = PluginsReturnCodeServerTimeout
				} else {
					pluginsState.returnCode = PluginsReturnCodeNetworkError
				}
				pluginsState.ApplyLoggingPlugins(&proxy.pluginsGlobals)
				serverInfo.noticeFailure(proxy)
				return
			}
		} else if serverInfo.Proto == stamps.StampProtoTypeDoH {
			tid := TransactionID(query)
			SetTransactionID(query, 0)
			serverInfo.noticeBegin(proxy)
			serverResponse, tls, _, err := proxy.xTransport.DoHQuery(serverInfo.useGet, serverInfo.URL, query, proxy.timeout)
			SetTransactionID(query, tid)
			if err == nil || tls == nil || !tls.HandshakeComplete {
				response = nil
			} else if stale, ok := pluginsState.sessionData["stale"]; ok {
				dlog.Debug("Serving stale response")
				response, err = (stale.(*dns.Msg)).Pack()
			}
			if err != nil {
				pluginsState.returnCode = PluginsReturnCodeNetworkError
				pluginsState.ApplyLoggingPlugins(&proxy.pluginsGlobals)
				serverInfo.noticeFailure(proxy)
				return
			}
			if response == nil {
				response = serverResponse
			}
			if len(response) >= MinDNSPacketSize {
				SetTransactionID(response, tid)
			}
		} else {
			dlog.Fatal("Unsupported protocol")
		}
		if len(response) < MinDNSPacketSize || len(response) > MaxDNSPacketSize {
			pluginsState.returnCode = PluginsReturnCodeParseError
			pluginsState.ApplyLoggingPlugins(&proxy.pluginsGlobals)
			serverInfo.noticeFailure(proxy)
			return
		}
		response, err = pluginsState.ApplyResponsePlugins(&proxy.pluginsGlobals, response, ttl)
		if err != nil {
			pluginsState.returnCode = PluginsReturnCodeParseError
			pluginsState.ApplyLoggingPlugins(&proxy.pluginsGlobals)
			serverInfo.noticeFailure(proxy)
			return
		}
		if pluginsState.action == PluginsActionDrop {
			pluginsState.returnCode = PluginsReturnCodeDrop
			pluginsState.ApplyLoggingPlugins(&proxy.pluginsGlobals)
			return
		}
		if pluginsState.synthResponse != nil {
			response, err = pluginsState.synthResponse.PackBuffer(response)
			if err != nil {
				pluginsState.returnCode = PluginsReturnCodeParseError
				pluginsState.ApplyLoggingPlugins(&proxy.pluginsGlobals)
				return
			}
		}
		if rcode := Rcode(response); rcode == dns.RcodeServerFailure { // SERVFAIL
			if pluginsState.dnssec {
				dlog.Debug("A response had an invalid DNSSEC signature")
			} else {
				dlog.Infof("Server [%v] returned temporary error code SERVFAIL -- Invalid DNSSEC signature received or server may be experiencing connectivity issues", serverInfo.Name)
				serverInfo.noticeFailure(proxy)
			}
		} else {
			serverInfo.noticeSuccess(proxy)
		}
	}
	if len(response) < MinDNSPacketSize || len(response) > MaxDNSPacketSize {
		pluginsState.returnCode = PluginsReturnCodeParseError
		pluginsState.ApplyLoggingPlugins(&proxy.pluginsGlobals)
		if serverInfo != nil {
			serverInfo.noticeFailure(proxy)
		}
		return
	}
	if clientProto == "udp" {
		if len(response) > pluginsState.maxUnencryptedUDPSafePayloadSize {
			response, err = TruncatedResponse(response)
			if err != nil {
				pluginsState.returnCode = PluginsReturnCodeParseError
				pluginsState.ApplyLoggingPlugins(&proxy.pluginsGlobals)
				return
			}
		}
		clientPc.(net.PacketConn).WriteTo(response, *clientAddr)
		if HasTCFlag(response) {
			proxy.questionSizeEstimator.blindAdjust()
		} else {
			proxy.questionSizeEstimator.adjust(ResponseOverhead + len(response))
		}
	} else if clientProto == "tcp" {
		response, err = PrefixWithSize(response)
		if err != nil {
			pluginsState.returnCode = PluginsReturnCodeParseError
			pluginsState.ApplyLoggingPlugins(&proxy.pluginsGlobals)
			if serverInfo != nil {
				serverInfo.noticeFailure(proxy)
			}
			return
		}
		if clientPc != nil {
			clientPc.Write(response)
		}
	}
	pluginsState.ApplyLoggingPlugins(&proxy.pluginsGlobals)

	return response
}

func NewProxy() *Proxy {
	return &Proxy{
		serversInfo: NewServersInfo(),
	}
}<|MERGE_RESOLUTION|>--- conflicted
+++ resolved
@@ -16,59 +16,6 @@
 )
 
 type Proxy struct {
-<<<<<<< HEAD
-	userName                     string
-	child                        bool
-	proxyPublicKey               [32]byte
-	proxySecretKey               [32]byte
-	ephemeralKeys                bool
-	questionSizeEstimator        QuestionSizeEstimator
-	serversInfo                  ServersInfo
-	timeout                      time.Duration
-	certRefreshDelay             time.Duration
-	certRefreshDelayAfterFailure time.Duration
-	certIgnoreTimestamp          bool
-	mainProto                    string
-	listenAddresses              []string
-	daemonize                    bool
-	registeredServers            []RegisteredServer
-	pluginBlockIPv6              bool
-	cache                        bool
-	cacheSize                    int
-	cacheNegMinTTL               uint32
-	cacheNegMaxTTL               uint32
-	cacheMinTTL                  uint32
-	cacheMaxTTL                  uint32
-	queryLogFile                 string
-	queryLogFormat               string
-	queryLogIgnoredQtypes        []string
-	nxLogFile                    string
-	nxLogFormat                  string
-	blockNameFile                string
-	whitelistNameFile            string
-	blockNameLogFile             string
-	whitelistNameLogFile         string
-	blockNameFormat              string
-	whitelistNameFormat          string
-	blockIPFile                  string
-	blockIPLogFile               string
-	blockIPFormat                string
-	forwardFile                  string
-	cloakFile                    string
-	pluginsGlobals               PluginsGlobals
-	urlsToPrefetch               []URLToPrefetch
-	clientsCount                 uint32
-	maxClients                   uint32
-	xTransport                   *XTransport
-	allWeeklyRanges              *map[string]WeeklyRanges
-	logMaxSize                   int
-	logMaxAge                    int
-	logMaxBackups                int
-	refusedCodeInResponses       bool
-	showCerts                    bool
-	dns64Prefixes                []string
-	dns64Resolvers               []string
-=======
 	udpListeners                   []*net.UDPConn
 	tcpListeners                   []*net.TCPListener
 	localDoHListeners              []*net.TCPListener
@@ -137,7 +84,6 @@
 	skipAnonIncompatbibleResolvers bool
 	dns64Prefixes                  []string
 	dns64Resolvers                 []string
->>>>>>> d9d77cb6
 }
 
 func (proxy *Proxy) registerUdpListener(conn *net.UDPConn) {
