package main

import (
	"encoding/json"
	"errors"
	"flag"
	"fmt"
	"math/rand"
	"net/http"
	"net/url"
	"os"
	"path"
	"path/filepath"
	"strconv"
	"strings"
	"time"

	"github.com/BurntSushi/toml"
	"github.com/facebookgo/pidfile"
	"github.com/jedisct1/dlog"
	stamps "github.com/jedisct1/go-dnsstamps"
	netproxy "golang.org/x/net/proxy"
)

const (
	MaxTimeout             = 3600
	DefaultNetprobeAddress = "9.9.9.9:53"
)

type Config struct {
	LogLevel                 int            `toml:"log_level"`
	LogFile                  *string        `toml:"log_file"`
	UseSyslog                bool           `toml:"use_syslog"`
	ServerNames              []string       `toml:"server_names"`
	DisabledServerNames      []string       `toml:"disabled_server_names"`
	ListenAddresses          []string       `toml:"listen_addresses"`
	LocalDoH                 LocalDoHConfig `toml:"local_doh"`
	Daemonize                bool
	UserName                 string `toml:"user_name"`
	ForceTCP                 bool   `toml:"force_tcp"`
	Timeout                  int    `toml:"timeout"`
	KeepAlive                int    `toml:"keepalive"`
	Proxy                    string `toml:"proxy"`
	CertRefreshDelay         int    `toml:"cert_refresh_delay"`
	CertIgnoreTimestamp      bool   `toml:"cert_ignore_timestamp"`
	EphemeralKeys            bool   `toml:"dnscrypt_ephemeral_keys"`
	LBStrategy               string `toml:"lb_strategy"`
	LBEstimator              bool   `toml:"lb_estimator"`
	BlockIPv6                bool   `toml:"block_ipv6"`
	BlockUnqualified         bool   `toml:"block_unqualified"`
	BlockUndelegated         bool   `toml:"block_undelegated"`
	Cache                    bool
<<<<<<< HEAD
	CacheSize                int                        `toml:"cache_size"`
	CacheNegTTL              uint32                     `toml:"cache_neg_ttl"`
	CacheNegMinTTL           uint32                     `toml:"cache_neg_min_ttl"`
	CacheNegMaxTTL           uint32                     `toml:"cache_neg_max_ttl"`
	CacheMinTTL              uint32                     `toml:"cache_min_ttl"`
	CacheMaxTTL              uint32                     `toml:"cache_max_ttl"`
	QueryLog                 QueryLogConfig             `toml:"query_log"`
	NxLog                    NxLogConfig                `toml:"nx_log"`
	BlockName                BlockNameConfig            `toml:"blacklist"`
	WhitelistName            WhitelistNameConfig        `toml:"whitelist"`
	BlockIP                  BlockIPConfig              `toml:"ip_blacklist"`
	ForwardFile              string                     `toml:"forwarding_rules"`
	CloakFile                string                     `toml:"cloaking_rules"`
	ServersConfig            map[string]StaticConfig    `toml:"static"`
	SourcesConfig            map[string]SourceConfig    `toml:"sources"`
	SourceRequireDNSSEC      bool                       `toml:"require_dnssec"`
	SourceRequireNoLog       bool                       `toml:"require_nolog"`
	SourceRequireNoFilter    bool                       `toml:"require_nofilter"`
	SourceDNSCrypt           bool                       `toml:"dnscrypt_servers"`
	SourceDoH                bool                       `toml:"doh_servers"`
	SourceIPv4               bool                       `toml:"ipv4_servers"`
	SourceIPv6               bool                       `toml:"ipv6_servers"`
	MaxClients               uint32                     `toml:"max_clients"`
	FallbackResolver         string                     `toml:"fallback_resolver"`
	IgnoreSystemDNS          bool                       `toml:"ignore_system_dns"`
	AllWeeklyRanges          map[string]WeeklyRangesStr `toml:"schedules"`
	LogMaxSize               int                        `toml:"log_files_max_size"`
	LogMaxAge                int                        `toml:"log_files_max_age"`
	LogMaxBackups            int                        `toml:"log_files_max_backups"`
	TLSDisableSessionTickets bool                       `toml:"tls_disable_session_tickets"`
	TLSCipherSuite           []uint16                   `toml:"tls_cipher_suite"`
	NetprobeAddress          string                     `toml:"netprobe_address"`
	NetprobeTimeout          int                        `toml:"netprobe_timeout"`
	OfflineMode              bool                       `toml:"offline_mode"`
	HTTPProxyURL             string                     `toml:"http_proxy"`
	RefusedCodeInResponses   bool                       `toml:"refused_code_in_responses"`
	DNS64                    DNS64Config                `toml:"dns64"`
=======
	CacheSize                int                         `toml:"cache_size"`
	CacheNegTTL              uint32                      `toml:"cache_neg_ttl"`
	CacheNegMinTTL           uint32                      `toml:"cache_neg_min_ttl"`
	CacheNegMaxTTL           uint32                      `toml:"cache_neg_max_ttl"`
	CacheMinTTL              uint32                      `toml:"cache_min_ttl"`
	CacheMaxTTL              uint32                      `toml:"cache_max_ttl"`
	RejectTTL                uint32                      `toml:"reject_ttl"`
	CloakTTL                 uint32                      `toml:"cloak_ttl"`
	QueryLog                 QueryLogConfig              `toml:"query_log"`
	NxLog                    NxLogConfig                 `toml:"nx_log"`
	BlockName                BlockNameConfig             `toml:"blacklist"`
	WhitelistName            WhitelistNameConfig         `toml:"whitelist"`
	BlockIP                  BlockIPConfig               `toml:"ip_blacklist"`
	ForwardFile              string                      `toml:"forwarding_rules"`
	CloakFile                string                      `toml:"cloaking_rules"`
	StaticsConfig            map[string]StaticConfig     `toml:"static"`
	SourcesConfig            map[string]SourceConfig     `toml:"sources"`
	BrokenImplementations    BrokenImplementationsConfig `toml:"broken_implementations"`
	SourceRequireDNSSEC      bool                        `toml:"require_dnssec"`
	SourceRequireNoLog       bool                        `toml:"require_nolog"`
	SourceRequireNoFilter    bool                        `toml:"require_nofilter"`
	SourceDNSCrypt           bool                        `toml:"dnscrypt_servers"`
	SourceDoH                bool                        `toml:"doh_servers"`
	SourceIPv4               bool                        `toml:"ipv4_servers"`
	SourceIPv6               bool                        `toml:"ipv6_servers"`
	MaxClients               uint32                      `toml:"max_clients"`
	FallbackResolver         string                      `toml:"fallback_resolver"`
	FallbackResolvers        []string                    `toml:"fallback_resolvers"`
	IgnoreSystemDNS          bool                        `toml:"ignore_system_dns"`
	AllWeeklyRanges          map[string]WeeklyRangesStr  `toml:"schedules"`
	LogMaxSize               int                         `toml:"log_files_max_size"`
	LogMaxAge                int                         `toml:"log_files_max_age"`
	LogMaxBackups            int                         `toml:"log_files_max_backups"`
	TLSDisableSessionTickets bool                        `toml:"tls_disable_session_tickets"`
	TLSCipherSuite           []uint16                    `toml:"tls_cipher_suite"`
	NetprobeAddress          string                      `toml:"netprobe_address"`
	NetprobeTimeout          int                         `toml:"netprobe_timeout"`
	OfflineMode              bool                        `toml:"offline_mode"`
	HTTPProxyURL             string                      `toml:"http_proxy"`
	RefusedCodeInResponses   bool                        `toml:"refused_code_in_responses"`
	BlockedQueryResponse     string                      `toml:"blocked_query_response"`
	QueryMeta                []string                    `toml:"query_meta"`
	AnonymizedDNS            AnonymizedDNSConfig         `toml:"anonymized_dns"`
	DoHClientX509Auth        DoHClientX509AuthConfig     `toml:"doh_client_x509_auth"`
	DNS64                    DNS64Config                 `toml:"dns64"`
>>>>>>> d9d77cb6
}

func newConfig() Config {
	return Config{
		LogLevel:                 int(dlog.LogLevel()),
		ListenAddresses:          []string{"127.0.0.1:53"},
		LocalDoH:                 LocalDoHConfig{Path: "/dns-query"},
		Timeout:                  5000,
		KeepAlive:                5,
		CertRefreshDelay:         240,
		CertIgnoreTimestamp:      false,
		EphemeralKeys:            false,
		Cache:                    true,
		CacheSize:                512,
		CacheNegTTL:              0,
		CacheNegMinTTL:           60,
		CacheNegMaxTTL:           600,
		CacheMinTTL:              60,
		CacheMaxTTL:              86400,
		RejectTTL:                600,
		CloakTTL:                 600,
		SourceRequireNoLog:       true,
		SourceRequireNoFilter:    true,
		SourceIPv4:               true,
		SourceIPv6:               false,
		SourceDNSCrypt:           true,
		SourceDoH:                true,
		MaxClients:               250,
		FallbackResolvers:        []string{DefaultFallbackResolver},
		IgnoreSystemDNS:          false,
		LogMaxSize:               10,
		LogMaxAge:                7,
		LogMaxBackups:            1,
		TLSDisableSessionTickets: false,
		TLSCipherSuite:           nil,
		NetprobeTimeout:          60,
		OfflineMode:              false,
		RefusedCodeInResponses:   false,
		LBEstimator:              true,
		BlockedQueryResponse:     "hinfo",
		BrokenImplementations: BrokenImplementationsConfig{
			FragmentsBlocked: []string{
				"cisco", "cisco-ipv6", "cisco-familyshield", "cisco-familyshield-ipv6",
				"quad9-dnscrypt-ip4-filter-alt", "quad9-dnscrypt-ip4-filter-pri", "quad9-dnscrypt-ip4-nofilter-alt", "quad9-dnscrypt-ip4-nofilter-pri", "quad9-dnscrypt-ip6-filter-alt", "quad9-dnscrypt-ip6-filter-pri", "quad9-dnscrypt-ip6-nofilter-alt", "quad9-dnscrypt-ip6-nofilter-pri",
				"cleanbrowsing-adult", "cleanbrowsing-family-ipv6", "cleanbrowsing-family", "cleanbrowsing-security",
			},
		},
	}
}

type StaticConfig struct {
	Stamp string
}

type SourceConfig struct {
	URL            string
	URLs           []string
	MinisignKeyStr string `toml:"minisign_key"`
	CacheFile      string `toml:"cache_file"`
	FormatStr      string `toml:"format"`
	RefreshDelay   int    `toml:"refresh_delay"`
	Prefix         string
}

type QueryLogConfig struct {
	File          string
	Format        string
	IgnoredQtypes []string `toml:"ignored_qtypes"`
}

type NxLogConfig struct {
	File   string
	Format string
}

type BlockNameConfig struct {
	File    string `toml:"blacklist_file"`
	LogFile string `toml:"log_file"`
	Format  string `toml:"log_format"`
}

type WhitelistNameConfig struct {
	File    string `toml:"whitelist_file"`
	LogFile string `toml:"log_file"`
	Format  string `toml:"log_format"`
}

type BlockIPConfig struct {
	File    string `toml:"blacklist_file"`
	LogFile string `toml:"log_file"`
	Format  string `toml:"log_format"`
}

<<<<<<< HEAD
type DNS64Config struct {
	Prefixes  []string `toml:"prefix"`
	Resolvers []string `toml:"resolver"`
=======
type AnonymizedDNSRouteConfig struct {
	ServerName string   `toml:"server_name"`
	RelayNames []string `toml:"via"`
}

type AnonymizedDNSConfig struct {
	Routes           []AnonymizedDNSRouteConfig `toml:"routes"`
	SkipIncompatible bool                       `toml:"skip_incompatible"`
}

type BrokenImplementationsConfig struct {
	BrokenQueryPadding []string `toml:"broken_query_padding"`
	FragmentsBlocked   []string `toml:"fragments_blocked"`
}

type LocalDoHConfig struct {
	ListenAddresses []string `toml:"listen_addresses"`
	Path            string   `toml:"path"`
	CertFile        string   `toml:"cert_file"`
	CertKeyFile     string   `toml:"cert_key_file"`
>>>>>>> d9d77cb6
}

type ServerSummary struct {
	Name        string   `json:"name"`
	Proto       string   `json:"proto"`
	IPv6        bool     `json:"ipv6"`
	Addrs       []string `json:"addrs,omitempty"`
	Ports       []int    `json:"ports"`
	DNSSEC      bool     `json:"dnssec"`
	NoLog       bool     `json:"nolog"`
	NoFilter    bool     `json:"nofilter"`
	Description string   `json:"description,omitempty"`
	Stamp       string   `json:"stamp"`
}

type TLSClientAuthCredsConfig struct {
	ServerName string `toml:"server_name"`
	ClientCert string `toml:"client_cert"`
	ClientKey  string `toml:"client_key"`
	RootCA     string `toml:"root_ca"`
}

type DoHClientX509AuthConfig struct {
	Creds []TLSClientAuthCredsConfig `toml:"creds"`
}

type DNS64Config struct {
	Prefixes  []string `toml:"prefix"`
	Resolvers []string `toml:"resolver"`
}

type ConfigFlags struct {
	List                    *bool
	ListAll                 *bool
	JSONOutput              *bool
	Check                   *bool
	ConfigFile              *string
	Child                   *bool
	NetprobeTimeoutOverride *int
	ShowCerts               *bool
}

func findConfigFile(configFile *string) (string, error) {
	if _, err := os.Stat(*configFile); os.IsNotExist(err) {
		cdLocal()
		if _, err := os.Stat(*configFile); err != nil {
			return "", err
		}
	}
	pwd, err := os.Getwd()
	if err != nil {
		return "", err
	}
	if filepath.IsAbs(*configFile) {
		return *configFile, nil
	}
	return path.Join(pwd, *configFile), nil
}

func ConfigLoad(proxy *Proxy, flags *ConfigFlags) error {
	foundConfigFile, err := findConfigFile(flags.ConfigFile)
	if err != nil {
		dlog.Fatalf("Unable to load the configuration file [%s] -- Maybe use the -config command-line switch?", *flags.ConfigFile)
	}
	config := newConfig()
	md, err := toml.DecodeFile(foundConfigFile, &config)
	if err != nil {
		return err
	}
	undecoded := md.Undecoded()
	if len(undecoded) > 0 {
		return fmt.Errorf("Unsupported key in configuration file: [%s]", undecoded[0])
	}
	if err := cdFileDir(foundConfigFile); err != nil {
		return err
	}
	if config.LogLevel >= 0 && config.LogLevel < int(dlog.SeverityLast) {
		dlog.SetLogLevel(dlog.Severity(config.LogLevel))
	}
	if dlog.LogLevel() <= dlog.SeverityDebug && os.Getenv("DEBUG") == "" {
		dlog.SetLogLevel(dlog.SeverityInfo)
	}
	if config.UseSyslog {
		dlog.UseSyslog(true)
	} else if config.LogFile != nil {
		dlog.UseLogFile(*config.LogFile)
		if !*flags.Child {
			FileDescriptors = append(FileDescriptors, dlog.GetFileDescriptor())
		} else {
			FileDescriptorNum++
			dlog.SetFileDescriptor(os.NewFile(uintptr(3), "logFile"))
		}
	}
	proxy.logMaxSize = config.LogMaxSize
	proxy.logMaxAge = config.LogMaxAge
	proxy.logMaxBackups = config.LogMaxBackups

	proxy.userName = config.UserName

	proxy.child = *flags.Child
	proxy.xTransport = NewXTransport()
	proxy.xTransport.tlsDisableSessionTickets = config.TLSDisableSessionTickets
	proxy.xTransport.tlsCipherSuite = config.TLSCipherSuite
	proxy.xTransport.mainProto = proxy.mainProto
	if len(config.FallbackResolver) > 0 {
		config.FallbackResolvers = []string{config.FallbackResolver}
	}
	if len(config.FallbackResolvers) > 0 {
		for _, resolver := range config.FallbackResolvers {
			if err := isIPAndPort(resolver); err != nil {
				dlog.Fatalf("Fallback resolver [%v]: %v", resolver, err)
			}
		}
		proxy.xTransport.ignoreSystemDNS = config.IgnoreSystemDNS
	}
	proxy.xTransport.fallbackResolvers = config.FallbackResolvers
	proxy.xTransport.useIPv4 = config.SourceIPv4
	proxy.xTransport.useIPv6 = config.SourceIPv6
	proxy.xTransport.keepAlive = time.Duration(config.KeepAlive) * time.Second
	if len(config.HTTPProxyURL) > 0 {
		httpProxyURL, err := url.Parse(config.HTTPProxyURL)
		if err != nil {
			dlog.Fatalf("Unable to parse the HTTP proxy URL [%v]", config.HTTPProxyURL)
		}
		proxy.xTransport.httpProxyFunction = http.ProxyURL(httpProxyURL)
	}

	if len(config.Proxy) > 0 {
		proxyDialerURL, err := url.Parse(config.Proxy)
		if err != nil {
			dlog.Fatalf("Unable to parse the proxy URL [%v]", config.Proxy)
		}
		proxyDialer, err := netproxy.FromURL(proxyDialerURL, netproxy.Direct)
		if err != nil {
			dlog.Fatalf("Unable to use the proxy: [%v]", err)
		}
		proxy.xTransport.proxyDialer = &proxyDialer
		proxy.mainProto = "tcp"
	}

	proxy.xTransport.rebuildTransport()

	if md.IsDefined("refused_code_in_responses") {
		dlog.Notice("config option `refused_code_in_responses` is deprecated, use `blocked_query_response`")
		if config.RefusedCodeInResponses {
			config.BlockedQueryResponse = "refused"
		} else {
			config.BlockedQueryResponse = "hinfo"
		}
	}
	proxy.blockedQueryResponse = config.BlockedQueryResponse
	proxy.timeout = time.Duration(config.Timeout) * time.Millisecond
	proxy.maxClients = config.MaxClients
	proxy.mainProto = "udp"
	if config.ForceTCP {
		proxy.mainProto = "tcp"
	}
	proxy.certRefreshDelay = time.Duration(Max(60, config.CertRefreshDelay)) * time.Minute
	proxy.certRefreshDelayAfterFailure = time.Duration(10 * time.Second)
	proxy.certIgnoreTimestamp = config.CertIgnoreTimestamp
	proxy.ephemeralKeys = config.EphemeralKeys
	if len(config.ListenAddresses) == 0 && len(config.LocalDoH.ListenAddresses) == 0 {
		dlog.Debug("No local IP/port configured")
	}
	lbStrategy := LBStrategy(DefaultLBStrategy)
	switch lbStrategyStr := strings.ToLower(config.LBStrategy); lbStrategyStr {
	case "":
		// default
	case "p2":
		lbStrategy = LBStrategyP2{}
	case "ph":
		lbStrategy = LBStrategyPH{}
	case "fastest":
	case "first":
		lbStrategy = LBStrategyFirst{}
	case "random":
		lbStrategy = LBStrategyRandom{}
	default:
		if strings.HasPrefix(lbStrategyStr, "p") {
			n, err := strconv.ParseInt(strings.TrimPrefix(lbStrategyStr, "p"), 10, 32)
			if err != nil || n <= 0 {
				dlog.Warnf("Invalid load balancing strategy: [%s]", config.LBStrategy)
			} else {
				lbStrategy = LBStrategyPN{n: int(n)}
			}
		} else {
			dlog.Warnf("Unknown load balancing strategy: [%s]", config.LBStrategy)
		}
	}
	proxy.serversInfo.lbStrategy = lbStrategy
	proxy.serversInfo.lbEstimator = config.LBEstimator

	proxy.listenAddresses = config.ListenAddresses
	proxy.localDoHListenAddresses = config.LocalDoH.ListenAddresses
	if len(config.LocalDoH.Path) > 0 && config.LocalDoH.Path[0] != '/' {
		dlog.Fatalf("local DoH: [%s] cannot be a valid URL path. Read the documentation", config.LocalDoH.Path)
	}
	proxy.localDoHPath = config.LocalDoH.Path
	proxy.localDoHCertFile = config.LocalDoH.CertFile
	proxy.localDoHCertKeyFile = config.LocalDoH.CertKeyFile
	proxy.daemonize = config.Daemonize
	proxy.pluginBlockIPv6 = config.BlockIPv6
	proxy.pluginBlockUnqualified = config.BlockUnqualified
	proxy.pluginBlockUndelegated = config.BlockUndelegated
	proxy.cache = config.Cache
	proxy.cacheSize = config.CacheSize

	if config.CacheNegTTL > 0 {
		proxy.cacheNegMinTTL = config.CacheNegTTL
		proxy.cacheNegMaxTTL = config.CacheNegTTL
	} else {
		proxy.cacheNegMinTTL = config.CacheNegMinTTL
		proxy.cacheNegMaxTTL = config.CacheNegMaxTTL
	}

	proxy.cacheMinTTL = config.CacheMinTTL
	proxy.cacheMaxTTL = config.CacheMaxTTL
	proxy.rejectTTL = config.RejectTTL
	proxy.cloakTTL = config.CloakTTL

	proxy.queryMeta = config.QueryMeta

	if len(config.QueryLog.Format) == 0 {
		config.QueryLog.Format = "tsv"
	} else {
		config.QueryLog.Format = strings.ToLower(config.QueryLog.Format)
	}
	if config.QueryLog.Format != "tsv" && config.QueryLog.Format != "ltsv" {
		return errors.New("Unsupported query log format")
	}
	proxy.queryLogFile = config.QueryLog.File
	proxy.queryLogFormat = config.QueryLog.Format
	proxy.queryLogIgnoredQtypes = config.QueryLog.IgnoredQtypes

	if len(config.NxLog.Format) == 0 {
		config.NxLog.Format = "tsv"
	} else {
		config.NxLog.Format = strings.ToLower(config.NxLog.Format)
	}
	if config.NxLog.Format != "tsv" && config.NxLog.Format != "ltsv" {
		return errors.New("Unsupported NX log format")
	}
	proxy.nxLogFile = config.NxLog.File
	proxy.nxLogFormat = config.NxLog.Format

	if len(config.BlockName.Format) == 0 {
		config.BlockName.Format = "tsv"
	} else {
		config.BlockName.Format = strings.ToLower(config.BlockName.Format)
	}
	if config.BlockName.Format != "tsv" && config.BlockName.Format != "ltsv" {
		return errors.New("Unsupported block log format")
	}
	proxy.blockNameFile = config.BlockName.File
	proxy.blockNameFormat = config.BlockName.Format
	proxy.blockNameLogFile = config.BlockName.LogFile

	if len(config.WhitelistName.Format) == 0 {
		config.WhitelistName.Format = "tsv"
	} else {
		config.WhitelistName.Format = strings.ToLower(config.WhitelistName.Format)
	}
	if config.WhitelistName.Format != "tsv" && config.WhitelistName.Format != "ltsv" {
		return errors.New("Unsupported whitelist log format")
	}
	proxy.whitelistNameFile = config.WhitelistName.File
	proxy.whitelistNameFormat = config.WhitelistName.Format
	proxy.whitelistNameLogFile = config.WhitelistName.LogFile

	if len(config.BlockIP.Format) == 0 {
		config.BlockIP.Format = "tsv"
	} else {
		config.BlockIP.Format = strings.ToLower(config.BlockIP.Format)
	}
	if config.BlockIP.Format != "tsv" && config.BlockIP.Format != "ltsv" {
		return errors.New("Unsupported IP block log format")
	}
	proxy.blockIPFile = config.BlockIP.File
	proxy.blockIPFormat = config.BlockIP.Format
	proxy.blockIPLogFile = config.BlockIP.LogFile

	proxy.forwardFile = config.ForwardFile
	proxy.cloakFile = config.CloakFile

	proxy.dns64Prefixes = config.DNS64.Prefixes
	proxy.dns64Resolvers = config.DNS64.Resolvers

	allWeeklyRanges, err := ParseAllWeeklyRanges(config.AllWeeklyRanges)
	if err != nil {
		return err
	}
	proxy.allWeeklyRanges = allWeeklyRanges

	if configRoutes := config.AnonymizedDNS.Routes; configRoutes != nil {
		routes := make(map[string][]string)
		for _, configRoute := range configRoutes {
			routes[configRoute.ServerName] = configRoute.RelayNames
		}
		proxy.routes = &routes
	}
	proxy.skipAnonIncompatbibleResolvers = config.AnonymizedDNS.SkipIncompatible

	configClientCreds := config.DoHClientX509Auth.Creds
	creds := make(map[string]DOHClientCreds)
	for _, configClientCred := range configClientCreds {
		credFiles := DOHClientCreds{
			clientCert: configClientCred.ClientCert,
			clientKey:  configClientCred.ClientKey,
			rootCA:     configClientCred.RootCA,
		}
		creds[configClientCred.ServerName] = credFiles
	}
	proxy.dohCreds = &creds

	// Backwards compatibility
	config.BrokenImplementations.FragmentsBlocked = append(config.BrokenImplementations.FragmentsBlocked, config.BrokenImplementations.BrokenQueryPadding...)

	proxy.serversBlockingFragments = config.BrokenImplementations.FragmentsBlocked

	proxy.dns64Prefixes = config.DNS64.Prefixes
	proxy.dns64Resolvers = config.DNS64.Resolvers

	if *flags.ListAll {
		config.ServerNames = nil
		config.DisabledServerNames = nil
		config.SourceRequireDNSSEC = false
		config.SourceRequireNoFilter = false
		config.SourceRequireNoLog = false
		config.SourceIPv4 = true
		config.SourceIPv6 = true
		config.SourceDNSCrypt = true
		config.SourceDoH = true
	}

	netprobeTimeout := config.NetprobeTimeout
	flag.Visit(func(flag *flag.Flag) {
		if flag.Name == "netprobe-timeout" && flags.NetprobeTimeoutOverride != nil {
			netprobeTimeout = *flags.NetprobeTimeoutOverride
		}
	})
	netprobeAddress := DefaultNetprobeAddress
	if len(config.NetprobeAddress) > 0 {
		netprobeAddress = config.NetprobeAddress
	} else if len(config.FallbackResolvers) > 0 {
		netprobeAddress = config.FallbackResolvers[0]
	}
	proxy.showCerts = *flags.ShowCerts || len(os.Getenv("SHOW_CERTS")) > 0
	if proxy.showCerts {
		proxy.listenAddresses = nil
	}
	if !proxy.child {
		dlog.Noticef("dnscrypt-proxy %s", AppVersion)
	}
	if err := NetProbe(netprobeAddress, netprobeTimeout); err != nil {
		return err
	}

	for _, listenAddrStr := range proxy.listenAddresses {
		proxy.addDNSListener(listenAddrStr)
	}
	for _, listenAddrStr := range proxy.localDoHListenAddresses {
		proxy.addLocalDoHListener(listenAddrStr)
	}
	if err := proxy.addSystemDListeners(); err != nil {
		dlog.Fatal(err)
	}
	_ = pidfile.Write()
	// if 'userName' is set and we are the parent process drop privilege and exit
	if len(proxy.userName) > 0 && !proxy.child {
		proxy.dropPrivilege(proxy.userName, FileDescriptors)
		dlog.Fatal("Dropping privileges is not supporting on this operating system. Unset `user_name` in the configuration file.")
	}
	if !config.OfflineMode {
		if err := config.loadSources(proxy); err != nil {
			return err
		}
		if len(proxy.registeredServers) == 0 {
			return errors.New("No servers configured")
		}
	}
	if *flags.List || *flags.ListAll {
		config.printRegisteredServers(proxy, *flags.JSONOutput)
		os.Exit(0)
	}
	if proxy.routes != nil && len(*proxy.routes) > 0 {
		hasSpecificRoutes := false
		for _, server := range proxy.registeredServers {
			if via, ok := (*proxy.routes)[server.name]; ok {
				if server.stamp.Proto != stamps.StampProtoTypeDNSCrypt {
					dlog.Errorf("DNS anonymization is only supported with the DNSCrypt protocol - Connections to [%v] cannot be anonymized", server.name)
				} else {
					dlog.Noticef("Anonymized DNS: routing [%v] via %v", server.name, via)
				}
				hasSpecificRoutes = true
			}
		}
		if via, ok := (*proxy.routes)["*"]; ok {
			if hasSpecificRoutes {
				dlog.Noticef("Anonymized DNS: routing everything else via %v", via)
			} else {
				dlog.Noticef("Anonymized DNS: routing everything via %v", via)
			}
		}
	}
	if *flags.Check {
		dlog.Notice("Configuration successfully checked")
		os.Exit(0)
	}
	return nil
}

func (config *Config) printRegisteredServers(proxy *Proxy, jsonOutput bool) {
	var summary []ServerSummary
	for _, registeredServer := range proxy.registeredServers {
		addrStr, port := registeredServer.stamp.ServerAddrStr, stamps.DefaultPort
		var hostAddr string
		hostAddr, port = ExtractHostAndPort(addrStr, port)
		addrs := make([]string, 0)
		if registeredServer.stamp.Proto == stamps.StampProtoTypeDoH && len(registeredServer.stamp.ProviderName) > 0 {
			providerName := registeredServer.stamp.ProviderName
			var host string
			host, port = ExtractHostAndPort(providerName, port)
			addrs = append(addrs, host)
		}
		if len(addrStr) > 0 {
			addrs = append(addrs, hostAddr)
		}
		serverSummary := ServerSummary{
			Name:        registeredServer.name,
			Proto:       registeredServer.stamp.Proto.String(),
			IPv6:        strings.HasPrefix(addrStr, "["),
			Ports:       []int{port},
			Addrs:       addrs,
			DNSSEC:      registeredServer.stamp.Props&stamps.ServerInformalPropertyDNSSEC != 0,
			NoLog:       registeredServer.stamp.Props&stamps.ServerInformalPropertyNoLog != 0,
			NoFilter:    registeredServer.stamp.Props&stamps.ServerInformalPropertyNoFilter != 0,
			Description: registeredServer.description,
			Stamp:       registeredServer.stamp.String(),
		}
		if jsonOutput {
			summary = append(summary, serverSummary)
		} else {
			fmt.Println(serverSummary.Name)
		}
	}
	if jsonOutput {
		jsonStr, err := json.MarshalIndent(summary, "", " ")
		if err != nil {
			dlog.Fatal(err)
		}
		fmt.Print(string(jsonStr))
	}
}

func (config *Config) loadSources(proxy *Proxy) error {
	var requiredProps stamps.ServerInformalProperties
	if config.SourceRequireDNSSEC {
		requiredProps |= stamps.ServerInformalPropertyDNSSEC
	}
	if config.SourceRequireNoLog {
		requiredProps |= stamps.ServerInformalPropertyNoLog
	}
	if config.SourceRequireNoFilter {
		requiredProps |= stamps.ServerInformalPropertyNoFilter
	}
	for cfgSourceName, cfgSource := range config.SourcesConfig {
		if err := config.loadSource(proxy, requiredProps, cfgSourceName, &cfgSource); err != nil {
			return err
		}
	}
	if len(config.ServerNames) == 0 {
		for serverName := range config.StaticsConfig {
			config.ServerNames = append(config.ServerNames, serverName)
		}
	}
	for _, serverName := range config.ServerNames {
		staticConfig, ok := config.StaticsConfig[serverName]
		if !ok {
			continue
		}
		if len(staticConfig.Stamp) == 0 {
			dlog.Fatalf("Missing stamp for the static [%s] definition", serverName)
		}
		stamp, err := stamps.NewServerStampFromString(staticConfig.Stamp)
		if err != nil {
			dlog.Fatalf("Stamp error for the static [%s] definition: [%v]", serverName, err)
		}
		proxy.registeredServers = append(proxy.registeredServers, RegisteredServer{name: serverName, stamp: stamp})
	}
	rand.Shuffle(len(proxy.registeredServers), func(i, j int) {
		proxy.registeredServers[i], proxy.registeredServers[j] = proxy.registeredServers[j], proxy.registeredServers[i]
	})

	return nil
}

func (config *Config) loadSource(proxy *Proxy, requiredProps stamps.ServerInformalProperties, cfgSourceName string, cfgSource *SourceConfig) error {
	if len(cfgSource.URLs) == 0 {
		if len(cfgSource.URL) == 0 {
			dlog.Debugf("Missing URLs for source [%s]", cfgSourceName)
		} else {
			cfgSource.URLs = []string{cfgSource.URL}
		}
	}
	if cfgSource.MinisignKeyStr == "" {
		return fmt.Errorf("Missing Minisign key for source [%s]", cfgSourceName)
	}
	if cfgSource.CacheFile == "" {
		return fmt.Errorf("Missing cache file for source [%s]", cfgSourceName)
	}
	if cfgSource.FormatStr == "" {
		cfgSource.FormatStr = "v2"
	}
	if cfgSource.RefreshDelay <= 0 {
		cfgSource.RefreshDelay = 72
	}
	source, err := NewSource(cfgSourceName, proxy.xTransport, cfgSource.URLs, cfgSource.MinisignKeyStr, cfgSource.CacheFile, cfgSource.FormatStr, time.Duration(cfgSource.RefreshDelay)*time.Hour)
	if err != nil {
		if len(source.in) <= 0 {
			dlog.Criticalf("Unable to retrieve source [%s]: [%s]", cfgSourceName, err)
			return err
		}
		dlog.Infof("Downloading [%s] failed: %v, using cache file to startup", source.name, err)
	}
	proxy.sources = append(proxy.sources, source)
	registeredServers, err := source.Parse(cfgSource.Prefix)
	if err != nil {
		if len(registeredServers) == 0 {
			dlog.Criticalf("Unable to use source [%s]: [%s]", cfgSourceName, err)
			return err
		}
		dlog.Warnf("Error in source [%s]: [%s] -- Continuing with reduced server count [%d]", cfgSourceName, err, len(registeredServers))
	}
	for _, registeredServer := range registeredServers {
		if registeredServer.stamp.Proto != stamps.StampProtoTypeDNSCryptRelay {
			if len(config.ServerNames) > 0 {
				if !includesName(config.ServerNames, registeredServer.name) {
					continue
				}
			} else if registeredServer.stamp.Props&requiredProps != requiredProps {
				continue
			}
		}
		if includesName(config.DisabledServerNames, registeredServer.name) {
			continue
		}
		if config.SourceIPv4 || config.SourceIPv6 {
			isIPv4, isIPv6 := true, false
			if registeredServer.stamp.Proto == stamps.StampProtoTypeDoH {
				isIPv4, isIPv6 = true, true
			}
			if strings.HasPrefix(registeredServer.stamp.ServerAddrStr, "[") {
				isIPv4, isIPv6 = false, true
			}
			if !(config.SourceIPv4 == isIPv4 || config.SourceIPv6 == isIPv6) {
				continue
			}
		}
		if registeredServer.stamp.Proto == stamps.StampProtoTypeDNSCryptRelay {
			dlog.Debugf("Adding [%s] to the set of available relays", registeredServer.name)
			proxy.registeredRelays = append(proxy.registeredRelays, registeredServer)
		} else {
			if !((config.SourceDNSCrypt && registeredServer.stamp.Proto == stamps.StampProtoTypeDNSCrypt) ||
				(config.SourceDoH && registeredServer.stamp.Proto == stamps.StampProtoTypeDoH)) {
				continue
			}
			dlog.Debugf("Adding [%s] to the set of wanted resolvers", registeredServer.name)
			proxy.registeredServers = append(proxy.registeredServers, registeredServer)
		}
	}
	return nil
}

func includesName(names []string, name string) bool {
	for _, found := range names {
		if strings.EqualFold(found, name) {
			return true
		}
	}
	return false
}

func cdFileDir(fileName string) error {
	return os.Chdir(filepath.Dir(fileName))
}

func cdLocal() {
	exeFileName, err := os.Executable()
	if err != nil {
		dlog.Warnf("Unable to determine the executable directory: [%s] -- You will need to specify absolute paths in the configuration file", err)
	} else if err := os.Chdir(filepath.Dir(exeFileName)); err != nil {
		dlog.Warnf("Unable to change working directory to [%s]: %s", exeFileName, err)
	}
}

func isIPAndPort(addrStr string) error {
	host, port := ExtractHostAndPort(addrStr, -1)
	if ip := ParseIP(host); ip == nil {
		return fmt.Errorf("Host does not parse as IP '%s'", addrStr)
	} else if port == -1 {
		return fmt.Errorf("Port missing '%s'", addrStr)
	} else if _, err := strconv.ParseUint(strconv.Itoa(port), 10, 16); err != nil {
		return fmt.Errorf("Port does not parse '%s' [%v]", addrStr, err)
	}
	return nil
}<|MERGE_RESOLUTION|>--- conflicted
+++ resolved
@@ -50,45 +50,6 @@
 	BlockUnqualified         bool   `toml:"block_unqualified"`
 	BlockUndelegated         bool   `toml:"block_undelegated"`
 	Cache                    bool
-<<<<<<< HEAD
-	CacheSize                int                        `toml:"cache_size"`
-	CacheNegTTL              uint32                     `toml:"cache_neg_ttl"`
-	CacheNegMinTTL           uint32                     `toml:"cache_neg_min_ttl"`
-	CacheNegMaxTTL           uint32                     `toml:"cache_neg_max_ttl"`
-	CacheMinTTL              uint32                     `toml:"cache_min_ttl"`
-	CacheMaxTTL              uint32                     `toml:"cache_max_ttl"`
-	QueryLog                 QueryLogConfig             `toml:"query_log"`
-	NxLog                    NxLogConfig                `toml:"nx_log"`
-	BlockName                BlockNameConfig            `toml:"blacklist"`
-	WhitelistName            WhitelistNameConfig        `toml:"whitelist"`
-	BlockIP                  BlockIPConfig              `toml:"ip_blacklist"`
-	ForwardFile              string                     `toml:"forwarding_rules"`
-	CloakFile                string                     `toml:"cloaking_rules"`
-	ServersConfig            map[string]StaticConfig    `toml:"static"`
-	SourcesConfig            map[string]SourceConfig    `toml:"sources"`
-	SourceRequireDNSSEC      bool                       `toml:"require_dnssec"`
-	SourceRequireNoLog       bool                       `toml:"require_nolog"`
-	SourceRequireNoFilter    bool                       `toml:"require_nofilter"`
-	SourceDNSCrypt           bool                       `toml:"dnscrypt_servers"`
-	SourceDoH                bool                       `toml:"doh_servers"`
-	SourceIPv4               bool                       `toml:"ipv4_servers"`
-	SourceIPv6               bool                       `toml:"ipv6_servers"`
-	MaxClients               uint32                     `toml:"max_clients"`
-	FallbackResolver         string                     `toml:"fallback_resolver"`
-	IgnoreSystemDNS          bool                       `toml:"ignore_system_dns"`
-	AllWeeklyRanges          map[string]WeeklyRangesStr `toml:"schedules"`
-	LogMaxSize               int                        `toml:"log_files_max_size"`
-	LogMaxAge                int                        `toml:"log_files_max_age"`
-	LogMaxBackups            int                        `toml:"log_files_max_backups"`
-	TLSDisableSessionTickets bool                       `toml:"tls_disable_session_tickets"`
-	TLSCipherSuite           []uint16                   `toml:"tls_cipher_suite"`
-	NetprobeAddress          string                     `toml:"netprobe_address"`
-	NetprobeTimeout          int                        `toml:"netprobe_timeout"`
-	OfflineMode              bool                       `toml:"offline_mode"`
-	HTTPProxyURL             string                     `toml:"http_proxy"`
-	RefusedCodeInResponses   bool                       `toml:"refused_code_in_responses"`
-	DNS64                    DNS64Config                `toml:"dns64"`
-=======
 	CacheSize                int                         `toml:"cache_size"`
 	CacheNegTTL              uint32                      `toml:"cache_neg_ttl"`
 	CacheNegMinTTL           uint32                      `toml:"cache_neg_min_ttl"`
@@ -134,7 +95,6 @@
 	AnonymizedDNS            AnonymizedDNSConfig         `toml:"anonymized_dns"`
 	DoHClientX509Auth        DoHClientX509AuthConfig     `toml:"doh_client_x509_auth"`
 	DNS64                    DNS64Config                 `toml:"dns64"`
->>>>>>> d9d77cb6
 }
 
 func newConfig() Config {
@@ -228,11 +188,6 @@
 	Format  string `toml:"log_format"`
 }
 
-<<<<<<< HEAD
-type DNS64Config struct {
-	Prefixes  []string `toml:"prefix"`
-	Resolvers []string `toml:"resolver"`
-=======
 type AnonymizedDNSRouteConfig struct {
 	ServerName string   `toml:"server_name"`
 	RelayNames []string `toml:"via"`
@@ -253,7 +208,6 @@
 	Path            string   `toml:"path"`
 	CertFile        string   `toml:"cert_file"`
 	CertKeyFile     string   `toml:"cert_key_file"`
->>>>>>> d9d77cb6
 }
 
 type ServerSummary struct {
@@ -538,9 +492,6 @@
 	proxy.forwardFile = config.ForwardFile
 	proxy.cloakFile = config.CloakFile
 
-	proxy.dns64Prefixes = config.DNS64.Prefixes
-	proxy.dns64Resolvers = config.DNS64.Resolvers
-
 	allWeeklyRanges, err := ParseAllWeeklyRanges(config.AllWeeklyRanges)
 	if err != nil {
 		return err
